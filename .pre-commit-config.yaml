repos:
  - repo: https://github.com/pre-commit/pre-commit-hooks
    rev: v4.4.0
    hooks:
      - id: check-ast
      - id: check-case-conflict
      - id: check-merge-conflict
      - id: check-toml
      - id: debug-statements
      - id: end-of-file-fixer
      - id: mixed-line-ending
      - id: trailing-whitespace
  - repo: https://github.com/charliermarsh/ruff-pre-commit
    rev: "v0.0.282"
    hooks:
      - id: ruff
        args: ["--fix"]
  - repo: https://github.com/psf/black
    rev: 23.7.0
    hooks:
      - id: black
        args: [--config=./pyproject.toml]
  - repo: https://github.com/asottile/blacken-docs
    rev: 1.15.0
    hooks:
      - id: blacken-docs
  - repo: https://github.com/pre-commit/mirrors-prettier
    rev: "v3.0.1"
    hooks:
      - id: prettier
        exclude: "_templates"
  - repo: https://github.com/python-formate/flake8-dunder-all
    rev: v0.3.0
    hooks:
      - id: ensure-dunder-all
        exclude: "test*|examples*|tools|scripts"
  - repo: https://github.com/ariebovenberg/slotscheck
    rev: v0.17.0
    hooks:
      - id: slotscheck
        exclude: "test_*|docs|migrations|scripts"
        entry: env PYTHONPATH=src slotscheck
  - repo: https://github.com/pre-commit/mirrors-mypy
    rev: "v1.4.1"
    hooks:
      - id: mypy
        additional_dependencies:
          [
            pydantic,
            pydantic-settings,
            aiosql,
<<<<<<< HEAD
            google-re2,
=======
>>>>>>> a755dd0c
            uvloop,
            jinja2,
            hiredis,
            passlib,
            rich,
            packaging,
            click,
            rich-click,
            polyfactory,
            structlog,
            aiosmtplib,
            alembic,
            asyncpg,
            asyncpg-stubs,
            httpx,
            pytest,
            pytest-docker,
            saq,
            litestar,
            types-freezegun,
            types-python-jose,
            types-click,
            types-redis,
            types-passlib,
            types-click,
            types-PyYAML,
            uvicorn,
          ]<|MERGE_RESOLUTION|>--- conflicted
+++ resolved
@@ -49,10 +49,6 @@
             pydantic,
             pydantic-settings,
             aiosql,
-<<<<<<< HEAD
-            google-re2,
-=======
->>>>>>> a755dd0c
             uvloop,
             jinja2,
             hiredis,
